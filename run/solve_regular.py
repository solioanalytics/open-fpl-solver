--- conflicted
+++ resolved
@@ -301,11 +301,6 @@
     sell_text = ", ".join(picks[(picks["week"] == gw) & (picks["transfer_out"] == 1)]["name"].to_list())
     buy_text = ", ".join(picks[(picks["week"] == gw) & (picks["transfer_in"] == 1)]["name"].to_list())
 
-<<<<<<< HEAD
-    data = [run_id, iter, team_id] + chips + [am, cap, vcap] + [sell_text, buy_text] + [score, t]
-    if not os.path.exists(filename):
-        headers = ["run_id", "iter", "user_id", "wc", "bb", "fh", "tc", "am", "am_team", "cap", "vcap", "sell", "buy", "score", "datetime"]
-=======
     headers = ["run_id", "iter", "user_id", "wc", "bb", "fh", "tc", "am", "am_team", "cap", "vcap", "sell", "buy", "score", "datetime"]
     data = [run_id, iter, team_id] + chips + [am, cap, vcap] + [sell_text, buy_text] + [score, t]
     if options.get("show_summary", False):
@@ -313,7 +308,6 @@
         data.append(result["summary"])
 
     if not os.path.exists(filename):
->>>>>>> e578a12a
         with open(filename, "w", newline="") as f:
             writer = csv.writer(f)
             writer.writerow(headers)
