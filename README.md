--- conflicted
+++ resolved
@@ -101,12 +101,9 @@
         "delete_tmp": true,
         "secs": 300,
         "use_cmd": false,
-<<<<<<< HEAD
         "future_transfer_limit": null,
-        "no_transfer_gws": []
-=======
+        "no_transfer_gws": [],
         "booked_transfers": []
->>>>>>> e0c7f416
     }
   ```
 
@@ -120,12 +117,9 @@
   - `delete_tmp`: `true` or `false` whether to delete generated temporary files after solve
   - `secs`: time limit for the solve (in seconds)
   - `use_cmd`: whether to use `os.system` or `subprocess` for running solver, default is `false`
-<<<<<<< HEAD
   - `future_transfer_limit`: upper bound how many transfers are allowed in future GWs
   - `no_transfer_gws`: list of GW numbers where transfers are not allowed
-=======
   - `booked_transfers`: list of booked transfers for future gameweeks. needs to have a `gw` key and at least one of `transfer_in` or `transfer_out` with the player ID  (e.g. `233` for Salah)
->>>>>>> e0c7f416
 
 - Run the multi-period optimization
   
