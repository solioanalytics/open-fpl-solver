--- conflicted
+++ resolved
@@ -366,19 +366,12 @@
     bench_weights = options.get("bench_weights", {0: 0.03, 1: 0.21, 2: 0.06, 3: 0.002})
     bench_weights = {int(key): value for (key, value) in bench_weights.items()}
     # wc_limit = options.get('wc_limit', 0)
-<<<<<<< HEAD
     ft_value = options.get("ft_value", 1.5)
+    ft_value_list = options.get("ft_value_list", dict())
+    # ft_gw_value = {}
     ft_use_penalty = options.get("ft_use_penalty", None)
     itb_value = options.get("itb_value", 0.08)
     ft = data.get("ft", 1)
-=======
-    ft_value = options.get('ft_value', 1.5)
-    ft_value_list = options.get('ft_value_list', dict())
-    # ft_gw_value = {}
-    ft_use_penalty = options.get('ft_use_penalty', None)
-    itb_value = options.get('itb_value', 0.08)
-    ft = data.get('ft', 1)
->>>>>>> 1627b850
     if ft <= 0:
         ft = 0
     chip_limits = options.get("chip_limits", dict())
@@ -438,12 +431,8 @@
     gameweeks = list(range(next_gw, last_gw + 1))
     all_gw = [next_gw - 1] + gameweeks
     order = [0, 1, 2, 3]
-<<<<<<< HEAD
     price_modified_players = data["price_modified_players"]
-=======
-    price_modified_players = data['price_modified_players']
     ft_states = [1, 2, 3, 4, 5]
->>>>>>> 1627b850
 
     # Model
     model = so.Model(name=problem_name)
@@ -475,12 +464,15 @@
         for p in players
         for w in gameweeks
     }
-<<<<<<< HEAD
     in_the_bank = model.add_variables(all_gw, name="itb", vartype=so.continuous, lb=0)
     free_transfers = model.add_variables(
-        all_gw, name="ft", vartype=so.integer, lb=0, ub=2
-    )
-    # Add a constraint for future transfers to be between 1 and 2
+        all_gw, name="ft", vartype=so.integer, lb=0, ub=5
+    )
+    ft_above_ub = model.add_variables(gameweeks, name="ft_over", vartype=so.binary)
+    ft_below_lb = model.add_variables(gameweeks, name="ft_below", vartype=so.binary)
+    free_transfers_state = model.add_variables(
+        gameweeks, ft_states, name="ft_state", vartype=so.binary
+    )
     penalized_transfers = model.add_variables(
         gameweeks, name="pt", vartype=so.integer, lb=0
     )
@@ -493,21 +485,6 @@
     use_bb = model.add_variables(gameweeks, name="use_bb", vartype=so.binary)
     use_fh = model.add_variables(gameweeks, name="use_fh", vartype=so.binary)
     use_tc = model.add_variables(players, gameweeks, name="use_tc", vartype=so.binary)
-=======
-    in_the_bank = model.add_variables(all_gw, name='itb', vartype=so.continuous, lb=0)
-    free_transfers = model.add_variables(all_gw, name='ft', vartype=so.integer, lb=0, ub=5)
-    ft_above_ub = model.add_variables(gameweeks, name='ft_over', vartype=so.binary)
-    ft_below_lb = model.add_variables(gameweeks, name='ft_below', vartype=so.binary)
-    free_transfers_state = model.add_variables(gameweeks, ft_states, name='ft_state', vartype=so.binary)
-    penalized_transfers = model.add_variables(gameweeks, name='pt', vartype=so.integer, lb=0)
-    aux = model.add_variables(gameweeks, name='aux', vartype=so.binary)
-    transfer_count = model.add_variables(gameweeks, name='trc', vartype=so.integer, lb=0, ub=15)
-
-    use_wc = model.add_variables(gameweeks, name='use_wc', vartype=so.binary)
-    use_bb = model.add_variables(gameweeks, name='use_bb', vartype=so.binary)
-    use_fh = model.add_variables(gameweeks, name='use_fh', vartype=so.binary)
-    use_tc = model.add_variables(players, gameweeks, name='use_tc', vartype=so.binary)
->>>>>>> 1627b850
 
     # Dictionaries
     lineup_type_count = {
@@ -557,26 +534,18 @@
         (p, w): merged_data.loc[p, f"{w}_xMins"] for p in players for w in gameweeks
     }
     squad_count = {w: so.expr_sum(squad[p, w] for p in players) for w in gameweeks}
-<<<<<<< HEAD
     squad_fh_count = {
         w: so.expr_sum(squad_fh[p, w] for p in players) for w in gameweeks
     }
     number_of_transfers = {
         w: so.expr_sum(transfer_out[p, w] for p in players) for w in gameweeks
     }
-    number_of_transfers[next_gw - 1] = 1
+    # number_of_transfers[next_gw-1] = 1
     transfer_diff = {
         w: number_of_transfers[w] - free_transfers[w] - 15 * use_wc[w]
         for w in gameweeks
     }
     use_tc_gw = {w: so.expr_sum(use_tc[p, w] for p in players) for w in gameweeks}
-=======
-    squad_fh_count = {w: so.expr_sum(squad_fh[p, w] for p in players) for w in gameweeks}
-    number_of_transfers = {w: so.expr_sum(transfer_out[p,w] for p in players) for w in gameweeks}
-    # number_of_transfers[next_gw-1] = 1
-    transfer_diff = {w: number_of_transfers[w] - free_transfers[w] - 15 * use_wc[w] for w in gameweeks}
-    use_tc_gw = {w: so.expr_sum(use_tc[p,w] for p in players) for w in gameweeks}
->>>>>>> 1627b850
 
     # Chip combinations
     if run_chip_combinations is not None:
@@ -769,7 +738,6 @@
         name="team_limit_fh",
     )
     ## Transfer constraints
-<<<<<<< HEAD
     model.add_constraints(
         (
             squad[p, w] == squad[p, w - 1] + transfer_in[p, w] - transfer_out[p, w]
@@ -806,69 +774,72 @@
         (transfer_out[p, w] <= 1 - use_fh[w] for p in players for w in gameweeks),
         name="no_tr_out_fh",
     )
-    ## Free transfer constraints
-    model.add_constraints(
-        (free_transfers[w] == aux[w] + 1 for w in gameweeks if w > threshold_gw),
-        name="aux_ft_rel",
-    )
-    model.add_constraints(
-        (
-            free_transfers[w - 1]
-            - number_of_transfers[w - 1]
-            - 2 * use_wc[w - 1]
-            - 2 * use_fh[w - 1]
-            <= 2 * aux[w]
-            for w in gameweeks
-            if w > threshold_gw
-        ),
-        name="force_aux_1",
-    )
-    model.add_constraints(
-        (
-            free_transfers[w - 1]
-            - number_of_transfers[w - 1]
-            - 2 * use_wc[w - 1]
-            - 2 * use_fh[w - 1]
-            >= aux[w] + (-14) * (1 - aux[w])
-            for w in gameweeks
-            if w > threshold_gw
-        ),
-        name="force_aux_2",
-    )
-    if preseason and threshold_gw in gameweeks:
-        model.add_constraint(free_transfers[threshold_gw] == 1, name="ps_initial_ft")
-    model.add_constraints(
-        (penalized_transfers[w] >= transfer_diff[w] for w in gameweeks),
-        name="pen_transfer_rel",
-    )
-=======
-    model.add_constraints((squad[p,w] == squad[p,w-1] + transfer_in[p,w] - transfer_out[p,w] for p in players for w in gameweeks), name='squad_transfer_rel')
-    model.add_constraints((in_the_bank[w] == in_the_bank[w-1] + sold_amount[w] - bought_amount[w] - (transfer_count[w] * itb_loss_per_transfer if w > next_gw else 0) for w in gameweeks), name='cont_budget')
-    model.add_constraints((so.expr_sum(fh_sell_price[p] * squad[p,w-1] for p in players) + in_the_bank[w-1] >= so.expr_sum(fh_sell_price[p] * squad_fh[p,w] for p in players) for w in gameweeks), name='fh_budget')
-    model.add_constraints((transfer_in[p,w] <= 1-use_fh[w] for p in players for w in gameweeks), name='no_tr_in_fh')
-    model.add_constraints((transfer_out[p,w] <= 1-use_fh[w] for p in players for w in gameweeks), name='no_tr_out_fh')
-    
-    
+
     ## Free transfer constraints
     # 2024-2025 variation: min 1 / max 5 / roll over WC & FH
-    raw_gw_ft = {w: free_transfers[w] - number_of_transfers[w] + 1 - use_wc[w] - use_fh[w] for w in gameweeks}
-    model.add_constraints((free_transfers[w+1] <= raw_gw_ft[w] + 16 * ft_below_lb[w] for w in gameweeks if w+1 in gameweeks), name='newft1')
-    model.add_constraints((free_transfers[w+1] <= 1 + 4 * (1-ft_below_lb[w]) for w in gameweeks if w+1 in gameweeks), name='newft2')
-    model.add_constraints((free_transfers[w+1] >= raw_gw_ft[w] - 2 * ft_above_ub[w] for w in gameweeks if w+1 in gameweeks and w > 1), name='newft3')
-    model.add_constraints((free_transfers[w+1] >= 5 - 5 * (1-ft_above_ub[w]) for w in gameweeks if w+1 in gameweeks and w > 1), name='newft4')
-
-    model.add_constraints((free_transfers[w] == so.expr_sum(free_transfers_state[w,s] * s for s in ft_states) for w in gameweeks), name='ftsc1')
-    model.add_constraints((so.expr_sum(free_transfers_state[w,s] for s in ft_states) == 1 for w in gameweeks), name='ftsc2')
+    raw_gw_ft = {
+        w: free_transfers[w] - number_of_transfers[w] + 1 - use_wc[w] - use_fh[w]
+        for w in gameweeks
+    }
+    model.add_constraints(
+        (
+            free_transfers[w + 1] <= raw_gw_ft[w] + 16 * ft_below_lb[w]
+            for w in gameweeks
+            if w + 1 in gameweeks
+        ),
+        name="newft1",
+    )
+    model.add_constraints(
+        (
+            free_transfers[w + 1] <= 1 + 4 * (1 - ft_below_lb[w])
+            for w in gameweeks
+            if w + 1 in gameweeks
+        ),
+        name="newft2",
+    )
+    model.add_constraints(
+        (
+            free_transfers[w + 1] >= raw_gw_ft[w] - 2 * ft_above_ub[w]
+            for w in gameweeks
+            if w + 1 in gameweeks and w > 1
+        ),
+        name="newft3",
+    )
+    model.add_constraints(
+        (
+            free_transfers[w + 1] >= 5 - 5 * (1 - ft_above_ub[w])
+            for w in gameweeks
+            if w + 1 in gameweeks and w > 1
+        ),
+        name="newft4",
+    )
+
+    model.add_constraints(
+        (
+            free_transfers[w]
+            == so.expr_sum(free_transfers_state[w, s] * s for s in ft_states)
+            for w in gameweeks
+        ),
+        name="ftsc1",
+    )
+    model.add_constraints(
+        (
+            so.expr_sum(free_transfers_state[w, s] for s in ft_states) == 1
+            for w in gameweeks
+        ),
+        name="ftsc2",
+    )
 
     # model.add_constraints((free_transfers[w] == aux[w] + 1 for w in gameweeks if w > threshold_gw), name='aux_ft_rel')
     # model.add_constraints((free_transfers[w-1] - number_of_transfers[w-1] - 2 * use_wc[w-1] - 2 * use_fh[w-1] <= 2 * aux[w] for w in gameweeks if w > threshold_gw), name='force_aux_1')
     # model.add_constraints((free_transfers[w-1] - number_of_transfers[w-1] - 2 * use_wc[w-1] - 2 * use_fh[w-1] >= aux[w] + (-14)*(1-aux[w]) for w in gameweeks if w > threshold_gw), name='force_aux_2')
     if preseason and threshold_gw in gameweeks:
-        model.add_constraint(free_transfers[threshold_gw] == 1, name='ps_initial_ft')
-    model.add_constraints((penalized_transfers[w] >= transfer_diff[w] for w in gameweeks), name='pen_transfer_rel')
-    
-    
->>>>>>> 1627b850
+        model.add_constraint(free_transfers[threshold_gw] == 1, name="ps_initial_ft")
+    model.add_constraints(
+        (penalized_transfers[w] >= transfer_diff[w] for w in gameweeks),
+        name="pen_transfer_rel",
+    )
+
     ## Chip constraints
     model.add_constraints(
         (use_wc[w] + use_fh[w] + use_bb[w] + use_tc_gw[w] <= 1 for w in gameweeks),
@@ -1281,13 +1252,19 @@
     # FT gain
     ft_state_value = {}
     for s in ft_states:
-        ft_state_value[s] = ft_state_value.get(s-1, 0) + ft_value_list.get(str(s), ft_value)
+        ft_state_value[s] = ft_state_value.get(s - 1, 0) + ft_value_list.get(
+            str(s), ft_value
+        )
     print(f"Using FT state values of {ft_state_value}")
-    gw_ft_value = {w: so.expr_sum(ft_state_value[s] * free_transfers_state[w,s] for s in ft_states) for w in gameweeks}
-    gw_ft_gain = {w: gw_ft_value[w] - gw_ft_value.get(w-1, 0) for w in gameweeks}
+    gw_ft_value = {
+        w: so.expr_sum(
+            ft_state_value[s] * free_transfers_state[w, s] for s in ft_states
+        )
+        for w in gameweeks
+    }
+    gw_ft_gain = {w: gw_ft_value[w] - gw_ft_value.get(w - 1, 0) for w in gameweeks}
 
     # Objectives
-<<<<<<< HEAD
     hit_cost = options.get("hit_cost", 4)
     gw_xp = {
         w: so.expr_sum(
@@ -1306,20 +1283,13 @@
     gw_total = {
         w: gw_xp[w]
         - hit_cost * penalized_transfers[w]
-        + ft_value * free_transfers[w]
+        + gw_ft_gain[w]
         - ft_penalty[w]
         + itb_value * in_the_bank[w]
         for w in gameweeks
     }
 
     if objective == "regular":
-=======
-    hit_cost = options.get('hit_cost', 4)
-    gw_xp = {w: so.expr_sum(points_player_week[p,w] * (lineup[p,w] + captain[p,w] + 0.1*vicecap[p,w] + use_tc[p,w] + so.expr_sum(bench_weights[o] * bench[p,w,o] for o in order)) for p in players) for w in gameweeks}
-    gw_total = {w: gw_xp[w] - hit_cost * penalized_transfers[w] + gw_ft_gain[w] - ft_penalty[w] + itb_value * in_the_bank[w] for w in gameweeks}
-    
-    if objective == 'regular':
->>>>>>> 1627b850
         total_xp = so.expr_sum(gw_total[w] for w in gameweeks)
         model.set_objective(-total_xp, sense="N", name="total_regular_xp")
     else:
