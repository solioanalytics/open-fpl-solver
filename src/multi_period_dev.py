--- conflicted
+++ resolved
@@ -1239,23 +1239,17 @@
             name="fix_tgw_tr_out",
         )
 
-<<<<<<< HEAD
-    if options.get("have_2ft_in_gws", None) is not None:
-        for gw in options["have_2ft_in_gws"]:
-            model.add_constraint(free_transfers[gw] == 2, name=f"have_2ft_{gw}")
-=======
     # if options.get('have_2ft_in_gws', None) is not None:
     #     for gw in options['have_2ft_in_gws']:
     #         model.add_constraint(free_transfers[gw] == 2, name=f'have_2ft_{gw}')
 
-    if options.get('force_ft_state_lb', None) is not None:
-        for gw,ft_pos in options['force_ft_state_lb']:
-            model.add_constraint(free_transfers[gw] >= ft_pos, name=f'cft_lb_{gw}')
-
-    if options.get('force_ft_state_ub', None) is not None:
-        for gw,ft_pos in options['force_ft_state_ub']:
-            model.add_constraint(free_transfers[gw] <= ft_pos, name=f'cft_ub_{gw}')
->>>>>>> c38ff9ea
+    if options.get("force_ft_state_lb", None) is not None:
+        for gw, ft_pos in options["force_ft_state_lb"]:
+            model.add_constraint(free_transfers[gw] >= ft_pos, name=f"cft_lb_{gw}")
+
+    if options.get("force_ft_state_ub", None) is not None:
+        for gw, ft_pos in options["force_ft_state_ub"]:
+            model.add_constraint(free_transfers[gw] <= ft_pos, name=f"cft_ub_{gw}")
 
     if options.get("no_trs_except_wc", False) is True:
         model.add_constraints(
@@ -1326,16 +1320,12 @@
 
         mps_file_name = f"tmp/{problem_name}_{problem_id}_{iter}.mps"
         sol_file_name = f"tmp/{problem_name}_{problem_id}_{iter}_sol.txt"
-        opt_file_name = f'tmp/{problem_name}_{problem_id}_{iter}.opt'
+        opt_file_name = f"tmp/{problem_name}_{problem_id}_{iter}.opt"
 
         # Solve
         tmp_folder = Path() / "tmp"
         tmp_folder.mkdir(exist_ok=True, parents=True)
-<<<<<<< HEAD
-        model.export_mps(f"tmp/{problem_name}_{problem_id}_{iter}.mps")
-=======
         model.export_mps(mps_file_name)
->>>>>>> c38ff9ea
         print(f"Exported problem with name: {problem_name}_{problem_id}_{iter}")
 
         t0 = time.time()
@@ -1348,22 +1338,13 @@
         use_cmd = options.get("use_cmd", False)
         solver = options.get("solver", "cbc")
 
-<<<<<<< HEAD
         if solver == "cbc":
             cbc_exec = options.get("solver_path") or "cbc"
+
             if options.get("single_solve") is True:
                 gap = options.get("gap", 0)
                 secs = options.get("secs", 20 * 60)
-                command = f"{cbc_exec} tmp/{problem_name}_{problem_id}_{iter}.mps cost column ratio {gap} sec {secs} solve solu tmp/{problem_name}_{problem_id}_{iter}_sol.txt"
-=======
-        if solver == 'cbc':
-            cbc_exec = options.get('solver_path') or 'cbc'
-            
-            if options.get('single_solve') is True:
-                gap = options.get('gap', 0)
-                secs = options.get('secs', 20*60)
-                command = f'{cbc_exec} {mps_file_name} cost column ratio {gap} sec {secs} solve solu {sol_file_name}'
->>>>>>> c38ff9ea
+                command = f"{cbc_exec} {mps_file_name} cost column ratio {gap} sec {secs} solve solu {sol_file_name}"
                 if use_cmd:
                     os.system(command)
                 else:
@@ -1371,23 +1352,14 @@
                     process.wait()
 
             else:
-<<<<<<< HEAD
-                command = f"{cbc_exec} tmp/{problem_name}_{problem_id}_{iter}.mps cost column ratio 1 solve solu tmp/{problem_name}_{problem_id}_{iter}_sol_init.txt"
-=======
-                command = f'{cbc_exec} {mps_file_name} cost column ratio 1 solve solu tmp/{problem_name}_{problem_id}_{iter}_sol_init.txt'
->>>>>>> c38ff9ea
+                command = f"{cbc_exec} {mps_file_name} cost column ratio 1 solve solu tmp/{problem_name}_{problem_id}_{iter}_sol_init.txt"
                 if use_cmd:
                     os.system(command)
                 else:
                     process = Popen(command, shell=False)
                     process.wait()
-<<<<<<< HEAD
                 secs = options.get("secs", 20 * 60)
-                command = f"{cbc_exec} tmp/{problem_name}_{problem_id}_{iter}.mps mips tmp/{problem_name}_{problem_id}_{iter}_sol_init.txt cost column sec {secs} solve solu tmp/{problem_name}_{problem_id}_{iter}_sol.txt"
-=======
-                secs = options.get('secs', 20*60)
-                command = f'{cbc_exec} {mps_file_name} mips tmp/{problem_name}_{problem_id}_{iter}_sol_init.txt cost column sec {secs} solve solu {sol_file_name}'
->>>>>>> c38ff9ea
+                command = f"{cbc_exec} {mps_file_name} mips tmp/{problem_name}_{problem_id}_{iter}_sol_init.txt cost column sec {secs} solve solu {sol_file_name}"
                 if use_cmd:
                     os.system(command)
                 else:
@@ -1402,11 +1374,7 @@
             print(t1 - t0, "seconds passed")
 
             # Parsing
-<<<<<<< HEAD
-            with open(f"tmp/{problem_name}_{problem_id}_{iter}_sol.txt", "r") as f:
-=======
-            with open(sol_file_name, 'r') as f:
->>>>>>> c38ff9ea
+            with open(sol_file_name, "r") as f:
                 for v in model.get_variables():
                     v.set_value(0)
                 for line in f:
@@ -1424,77 +1392,42 @@
 
             highs_exec = options.get("solver_path") or "highs"
 
-<<<<<<< HEAD
             secs = options.get("secs", 20 * 60)
             presolve = options.get("presolve", "on")
-
-            command = f"{highs_exec} --presolve {presolve} --model_file tmp/{problem_name}_{problem_id}_{iter}.mps --time_limit {secs} --solution_file tmp/{problem_name}_{problem_id}_{iter}_sol.txt"
-=======
-            secs = options.get('secs', 20*60)
-            presolve = options.get('presolve', 'on')
-            gap = options.get('gap', 0)
-
-            with open(opt_file_name, 'w') as f:
+            gap = options.get("gap", 0)
+
+            with open(opt_file_name, "w") as f:
                 f.write(f"mip_rel_gap = {gap}")
 
-            command = f'{highs_exec} --parallel on --options_file {opt_file_name} --presolve {presolve} --model_file {mps_file_name} --time_limit {secs} --solution_file {sol_file_name}'
->>>>>>> c38ff9ea
+            command = f"{highs_exec} --parallel on --options_file {opt_file_name} --presolve {presolve} --model_file {mps_file_name} --time_limit {secs} --solution_file {sol_file_name}"
             if use_cmd:
                 # highs occasionally freezes in Windows, if it happens, try use_cmd value as False
-                print('If you are using Windows, HiGHS occasionally freezes after solves are completed. Use \n"use_cmd": false\nin regular settings if it happens.')
+                print(
+                    'If you are using Windows, HiGHS occasionally freezes after solves are completed. Use \n"use_cmd": false\nin regular settings if it happens.'
+                )
                 os.system(command)
             else:
-<<<<<<< HEAD
-                if options.get("experimental", True):
-
-                    def print_output(process):
-                        while True:
-                            output = process.stdout.readline()
-                            if "Solving report" in output:
-                                time.sleep(2)
-                                process.kill()
-                            elif output == "" and process.poll() is not None:
-                                break
-                            elif output:
-                                print(output.strip())
-
-                    process = subprocess.Popen(
-                        command,
-                        stdout=subprocess.PIPE,
-                        stderr=subprocess.STDOUT,
-                        text=True,
-                    )
-                    output_thread = threading.Thread(
-                        target=print_output, args=(process,)
-                    )
-                    output_thread.start()
-                    output_thread.join()
-                else:
-                    process = Popen(command, shell=False)
-                    process.wait()
-
-            # Parsing
-            with open(f"tmp/{problem_name}_{problem_id}_{iter}_sol.txt", "r") as f:
-=======
+
                 def print_output(process):
                     while True:
                         output = process.stdout.readline()
-                        if 'Solving report' in output:
+                        if "Solving report" in output:
                             time.sleep(2)
                             process.kill()
-                        elif output == '' and process.poll() is not None:
+                        elif output == "" and process.poll() is not None:
                             break
                         elif output:
                             print(output.strip())
 
-                process = subprocess.Popen(command, stdout=subprocess.PIPE, stderr=subprocess.STDOUT, text=True)
+                process = subprocess.Popen(
+                    command, stdout=subprocess.PIPE, stderr=subprocess.STDOUT, text=True
+                )
                 output_thread = threading.Thread(target=print_output, args=(process,))
                 output_thread.start()
                 output_thread.join()
 
             # Parsing
-            with open(sol_file_name, 'r') as f:
->>>>>>> c38ff9ea
+            with open(sol_file_name, "r") as f:
                 for v in model.get_variables():
                     v.set_value(0)
                 cols_started = False
@@ -1729,7 +1662,6 @@
             for type in [1, 2, 3, 4]:
                 type_players = lineup_players[lineup_players["type"] == type]
                 entries = type_players.apply(get_display, axis=1)
-<<<<<<< HEAD
                 summary_of_actions += "\t" + ", ".join(entries.tolist()) + "\n"
             summary_of_actions += (
                 "Bench: \n\t" + ", ".join(bench_players["name"].tolist()) + "\n"
@@ -1744,16 +1676,7 @@
             )
         print("Cumulative xPts: " + str(round(cumulative_xpts, 2)) + "\n---\n\n")
 
-        if options.get("delete_tmp"):
-=======
-                summary_of_actions += '\t' + ', '.join(entries.tolist()) + "\n"
-            summary_of_actions += "Bench: \n\t" + ', '.join(bench_players['name'].tolist()) + "\n"
-            summary_of_actions += "Lineup xPts: " + str(round(lineup_players['xp_cont'].sum(),2)) + "\n---\n\n"
-            cumulative_xpts = cumulative_xpts + round(lineup_players['xp_cont'].sum(),2)
-        print("Cumulative xPts: " + str(round(cumulative_xpts,2)) + "\n---\n\n")
-
-        if options.get('delete_tmp', True):
->>>>>>> c38ff9ea
+        if options.get("delete_tmp", True):
             time.sleep(0.1)
             try:
                 try:
