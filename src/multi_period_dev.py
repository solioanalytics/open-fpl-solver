--- conflicted
+++ resolved
@@ -330,14 +330,13 @@
     if options.get("hit_limit", None) is not None:
         model.add_constraint(so.expr_sum(penalized_transfers[w] for w in gameweeks) <= options['hit_limit'], name='horizon_hit_limit')
 
-<<<<<<< HEAD
     if options.get("future_transfer_limit", None) is not None:
         model.add_constraint(so.expr_sum(transfer_in[p,w] for p in players for w in gameweeks if w > next_gw and w != options.get('use_wc')) <= options['future_transfer_limit'], name='future_tr_limit')
 
     if options.get("no_transfer_gws", None) is not None:
         if len(options['no_transfer_gws']) > 0:
             model.add_constraint(so.expr_sum(transfer_in[p,w] for p in players for w in options['no_transfer_gws']) == 0, name='banned_gws_for_tr')
-=======
+    
     for booked_transfer in booked_transfers:
         transfer_gw = booked_transfer.get('gw', None)
 
@@ -353,7 +352,6 @@
         if player_out is not None:
             model.add_constraint(transfer_out[player_out, transfer_gw] == 1,
                                  name=f'booked_transfer_out_{transfer_gw}_{player_out}')
->>>>>>> e0c7f416
 
     # Objectives
     gw_xp = {w: so.expr_sum(points_player_week[p,w] * (lineup[p,w] + captain[p,w] + 0.1*vicecap[p,w] + so.expr_sum(bench_weights[o] * bench[p,w,o] for o in order)) for p in players) for w in gameweeks}
