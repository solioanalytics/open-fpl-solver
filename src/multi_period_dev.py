--- conflicted
+++ resolved
@@ -371,11 +371,10 @@
     ft = data.get("ft", 1)
     if ft <= 0:
         ft = 0
-<<<<<<< HEAD
     chip_limits = options.get("chip_limits", dict())
     allowed_chip_gws = options.get("allowed_chip_gws", dict())
     forced_chip_gws = options.get("forced_chip_gws", dict())
-    run_chip_combinations = options.get("run_chip_combinations", dict())
+    run_chip_combinations = options.get("run_chip_combinations", None)
     booked_transfers = options.get("booked_transfers", [])
     preseason = options.get("preseason", False)
     itb_loss_per_transfer = options.get("itb_loss_per_transfer", None)
@@ -383,15 +382,6 @@
     wc_week = options.get("use_wc", None)
     fh_week = options.get("use_fh", None)
     bb_week = options.get("use_bb", None)
-=======
-    chip_limits = options.get('chip_limits', dict())
-    allowed_chip_gws = options.get('allowed_chip_gws', dict())
-    forced_chip_gws = options.get('forced_chip_gws', dict())
-    run_chip_combinations = options.get('run_chip_combinations', None)
-    booked_transfers = options.get('booked_transfers', [])
-    preseason = options.get('preseason', False)
-    itb_loss_per_transfer = options.get('itb_loss_per_transfer', None)
->>>>>>> b1a3ad24
     if itb_loss_per_transfer is None:
         itb_loss_per_transfer = 0
 
@@ -949,8 +939,6 @@
         ft_penalty = {w: ft_use_penalty * transfer_count[w] for w in gameweeks}
 
     ## Optional constraints
-<<<<<<< HEAD
-
     if options.get("banned", None) is not None:
         banned_players = options["banned"]
         model.add_constraints(
@@ -966,10 +954,13 @@
         )
 
     if options.get("banned_next_gw", None) is not None:
-        banned_next_gw = options["banned_next_gw"]
+        banned_in_gw = [
+            (x, gameweeks[0]) if isinstance(x, int) else tuple(x)
+            for x in options["banned_next_gw"]
+        ]
         model.add_constraints(
-            (squad[p, gameweeks[0]] == 0 for p in banned_next_gw),
-            name="ban_player_next_gw",
+            (squad[p0, p1] == 0 for (p0, p1) in banned_in_gw),
+            name="ban_player_specified_gw",
         )
 
     if options.get("locked", None) is not None:
@@ -984,29 +975,14 @@
         )
 
     if options.get("locked_next_gw", None) is not None:
-        locked_next_gw = options["locked_next_gw"]
+        locked_in_gw = [
+            (x, gameweeks[0]) if isinstance(x, int) else tuple(x)
+            for x in options["locked_next_gw"]
+        ]
         model.add_constraints(
-            (squad[p, gameweeks[0]] == 1 for p in locked_next_gw),
-            name="lock_player_next_gw",
-        )
-=======
-    if options.get('banned', None) is not None:
-        banned_players = options['banned']
-        model.add_constraints((so.expr_sum(squad[p,w] for w in gameweeks) == 0 for p in banned_players), name='ban_player')
-        model.add_constraints((so.expr_sum(squad_fh[p,w] for w in gameweeks) == 0 for p in banned_players), name='ban_player_fh')
-    
-    if options.get('banned_next_gw', None) is not None:
-        banned_in_gw = [(x, gameweeks[0]) if isinstance(x, int) else tuple(x) for x in options['banned_next_gw']]
-        model.add_constraints((squad[p0, p1] == 0 for (p0, p1) in banned_in_gw), name='ban_player_specified_gw')
-
-    if options.get('locked', None) is not None:
-        locked_players = options['locked']
-        model.add_constraints((squad[p,w] + squad_fh[p,w] == 1 for p in locked_players for w in gameweeks), name='lock_player')
-    
-    if options.get('locked_next_gw', None) is not None:
-        locked_in_gw = [(x, gameweeks[0]) if isinstance(x, int) else tuple(x) for x in options['locked_next_gw']]
-        model.add_constraints((squad[p0, p1] == 1 for (p0, p1) in locked_in_gw), name='lock_player_specified_gw')
->>>>>>> b1a3ad24
+            (squad[p0, p1] == 1 for (p0, p1) in locked_in_gw),
+            name="lock_player_specified_gw",
+        )
 
     if options.get("no_future_transfer"):
         model.add_constraint(
@@ -1426,7 +1402,6 @@
                             bench_value = o
                     position = type_data.loc[lp["element_type"], "singular_name_short"]
                     player_buy_price = 0 if not is_transfer_in else buy_price[p]
-<<<<<<< HEAD
                     player_sell_price = (
                         0
                         if not is_transfer_out
@@ -1441,12 +1416,7 @@
                         1 * (is_lineup == 1) + 1 * (is_captain == 1) + 1 * (is_tc == 1)
                     )
                     xp_cont = points_player_week[p, w] * multiplier
-=======
-                    player_sell_price = 0 if not is_transfer_out else (sell_price[p] if p in price_modified_players and transfer_out_first[p,w].get_value() > 0.5 else buy_price[p])
-                    multiplier = 1*(is_lineup==1) + 1*(is_captain==1) + 1*(is_tc==1)
-                    xp_cont = points_player_week[p,w] * multiplier
                     currrent_iter = iter + 1
->>>>>>> b1a3ad24
 
                     # chip
                     if use_wc[w].get_value() > 0.5:
@@ -1458,7 +1428,6 @@
                     elif use_tc[p, w].get_value() > 0.5:
                         chip_text = "TC"
                     else:
-<<<<<<< HEAD
                         chip_text = ""
 
                     picks.append(
@@ -1536,18 +1505,6 @@
             ascending=[True, False, False, True, True],
             inplace=True,
         )
-=======
-                        chip_text = ''
-                    
-                    picks.append([
-                        p, w, lp['web_name'], position, lp['element_type'], lp['name'], player_buy_price, player_sell_price, round(points_player_week[p,w],2), minutes_player_week[p,w], is_squad, is_lineup, bench_value, is_captain, is_vice, is_transfer_in, is_transfer_out, multiplier, xp_cont, chip_text, currrent_iter
-                    ])
-
-        picks_df = pd.DataFrame(picks, columns=['id', 'week', 'name', 'pos', 'type', 'team', 'buy_price', 'sell_price', 'xP', 'xMin', 'squad', 'lineup', 'bench', 'captain', 'vicecaptain', 'transfer_in', 'transfer_out', 'multiplier', 'xp_cont', 'chip', 'iter']).sort_values(by=['week', 'lineup', 'type', 'xP'], ascending=[True, False, True, True])
-        total_xp = so.expr_sum((lineup[p,w] + captain[p,w]) * points_player_week[p,w] for p in players for w in gameweeks).get_value()
-
-        picks_df.sort_values(by=['week', 'squad', 'lineup', 'bench', 'type'], ascending=[True, False, False, True, True], inplace=True)
->>>>>>> b1a3ad24
 
         # Writing summary
         summary_of_actions = ""
