--- conflicted
+++ resolved
@@ -312,7 +312,6 @@
     sell_price = {i["element"]: i["selling_price"] / 10 for i in my_data["picks"]}
     price_modified_players = []
 
-<<<<<<< HEAD
     # print("Keys in buy price: ")
     # print(sorted(buy_price.keys()))
     # unique_key_types = set(type(key) for key in buy_price.keys())
@@ -333,22 +332,14 @@
                 )
 
     itb = my_data["transfers"]["bank"] / 10
+    ft_base = None
     if my_data["transfers"]["limit"] is None:
-=======
-    itb = my_data['transfers']['bank']/10
-    ft_base = None
-    if my_data['transfers']['limit'] is None:
->>>>>>> a6d6772c
         ft = 1
         ft_base = 1
     else:
-<<<<<<< HEAD
         ft = my_data["transfers"]["limit"] - my_data["transfers"]["made"]
-=======
-        ft = my_data['transfers']['limit'] - my_data['transfers']['made']
-        ft_base = my_data['transfers']['limit']
-
->>>>>>> a6d6772c
+        ft_base = my_data["transfers"]["limit"]
+
     if ft < 0:
         ft = 0
 
@@ -361,7 +352,6 @@
             break
 
     # Fixture info
-<<<<<<< HEAD
     team_code_dict = team_data.set_index("id")["name"].to_dict()
     fixture_data = requests.get(
         "https://fantasy.premierleague.com/api/fixtures/"
@@ -371,26 +361,6 @@
             "gw": f["event"],
             "home": team_code_dict[f["team_h"]],
             "away": team_code_dict[f["team_a"]],
-=======
-    team_code_dict = team_data.set_index('id')['name'].to_dict()
-    fixture_data = requests.get('https://fantasy.premierleague.com/api/fixtures/').json()
-    fixtures = [{'gw': f['event'], 'home': team_code_dict[f['team_h']], 'away': team_code_dict[f['team_a']]} for f in fixture_data]
-
-    return {
-        'merged_data': merged_data,
-        'team_data': team_data,
-        'my_data': my_data,
-        'type_data': type_data,
-        'next_gw': gw,
-        'initial_squad': initial_squad,
-        'sell_price': sell_price,
-        'buy_price': buy_price,
-        'price_modified_players': price_modified_players,
-        'itb': itb,
-        'ft': ft,
-        'ft_base': ft_base,
-        'fixtures': fixtures
->>>>>>> a6d6772c
         }
         for f in fixture_data
     ]
@@ -407,6 +377,7 @@
         "price_modified_players": price_modified_players,
         "itb": itb,
         "ft": ft,
+        "ft_base": ft_base,
         "fixtures": fixtures,
     }
 
@@ -458,16 +429,10 @@
     ft_value = options.get("ft_value", 1.5)
     ft_value_list = options.get("ft_value_list", dict())
     # ft_gw_value = {}
-<<<<<<< HEAD
     ft_use_penalty = options.get("ft_use_penalty", None)
     itb_value = options.get("itb_value", 0.08)
     ft = data.get("ft", 1)
-=======
-    ft_use_penalty = options.get('ft_use_penalty', None)
-    itb_value = options.get('itb_value', 0.08)
-    ft = data.get('ft', 1)
-    ft_base = data.get('ft_base', 1)
->>>>>>> a6d6772c
+    ft_base = data.get("ft_base", 1)
     if ft <= 0:
         ft = 0
     chip_limits = options.get("chip_limits", dict())
@@ -684,7 +649,6 @@
                         options["chip_limits"][chip] = 0
 
     # Initial conditions
-<<<<<<< HEAD
     model.add_constraints(
         (squad[p, next_gw - 1] == 1 for p in initial_squad),
         name="initial_squad_players",
@@ -694,18 +658,15 @@
         name="initial_squad_others",
     )
     model.add_constraint(in_the_bank[next_gw - 1] == itb, name="initial_itb")
-    model.add_constraint(free_transfers[next_gw] == ft, name="initial_ft")
+    model.add_constraint(
+        free_transfers[next_gw]
+        == ft * (1 - use_wc[next_gw]) + ft_base * use_wc[next_gw],
+        name="initial_ft",
+    )
     model.add_constraints(
         (free_transfers[w] >= 1 for w in gameweeks if w > next_gw),
         name="future_ft_limit",
     )
-=======
-    model.add_constraints((squad[p, next_gw-1] == 1 for p in initial_squad), name='initial_squad_players')
-    model.add_constraints((squad[p, next_gw-1] == 0 for p in players if p not in initial_squad), name='initial_squad_others')
-    model.add_constraint(in_the_bank[next_gw-1] == itb, name='initial_itb')
-    model.add_constraint(free_transfers[next_gw] == ft * (1-use_wc[next_gw]) + ft_base * use_wc[next_gw], name='initial_ft')
-    model.add_constraints((free_transfers[w] >= 1 for w in gameweeks if w > next_gw), name='future_ft_limit')
->>>>>>> a6d6772c
 
     # Constraints
     model.add_constraints((squad_count[w] == 15 for w in gameweeks), name="squad_count")
@@ -1301,14 +1262,13 @@
             for w in gameweeks
         }
         for gw in gameweeks:
-<<<<<<< HEAD
             gw_games = [i for i in fixtures if i["gw"] == gw]
             if options.get("opposing_play_group", "all") == "all":
                 opposing_players = [
                     (p1, p2)
                     for p1 in players
                     for p2 in players
-                    if (player_team[p1], player_team[p2]) in gw_opp_teams
+                    if (player_team[p1], player_team[p2]) in gw_opp_teams[gw]
                 ]
                 model.add_constraints(
                     (
@@ -1332,7 +1292,7 @@
                     (p1, p2)
                     for p1 in players
                     for p2 in players
-                    if (player_team[p1], player_team[p2]) in gw_opp_teams
+                    if (player_team[p1], player_team[p2]) in gw_opp_teams[gw]
                     and (player_type[p1], player_type[p2]) in opposing_positions
                 ]
                 model.add_constraints(
@@ -1343,17 +1303,6 @@
                     name=f"no_opp_{gw}",
                 )
     elif options.get("no_opposing_play") == "penalty":
-=======
-            gw_games = [i for i in fixtures if i['gw'] == gw]
-            if options.get('opposing_play_group', 'all') == 'all':            
-                opposing_players = [(p1,p2) for p1 in players for p2 in players if (player_team[p1], player_team[p2]) in gw_opp_teams[gw]]
-                model.add_constraints((lineup[p1,gw] + lineup[p2,gw] <= 1 for (p1,p2) in opposing_players), name=f'no_opp_{gw}')
-            elif options.get('opposing_play_group') == 'position':
-                opposing_positions = [(1,3),(1,4),(2,3),(2,4),(3,1),(4,1),(3,2),(4,2)] # gk vs mid, gk vs fwd, def vs mid, def vs fwd
-                opposing_players = [(p1,p2) for p1 in players for p2 in players if (player_team[p1], player_team[p2]) in gw_opp_teams[gw] and (player_type[p1], player_type[p2]) in opposing_positions]
-                model.add_constraints((lineup[p1,gw] + lineup[p2,gw] <= 1 for (p1,p2) in opposing_players), name=f'no_opp_{gw}')
-    elif options.get('no_opposing_play') == 'penalty':
->>>>>>> a6d6772c
         print("OC - Penalty Opposing Play")
         gw_opp_teams = {
             w: [(f["home"], f["away"]) for f in fixtures if f["gw"] == w]
