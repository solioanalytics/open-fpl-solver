from unicodedata import combining, normalize
import pandas as pd
import requests
from fuzzywuzzy import fuzz
import numpy as np


def read_data(options, source, weights=None):
    if source == "review":
        data = pd.read_csv(options.get("data_path", "../data/fplreview.csv"))
        data["review_id"] = data["ID"]
        return data
    elif "review" in source:
        data = pd.read_csv(options.get("data_path", f"../data/fpl{source}.csv"))
        data["review_id"] = data["ID"]
        return data
    elif source == "review-odds":
        data = pd.read_csv(options.get("data_path", "../data/fplreview-odds.csv"))
        data["review_id"] = data["ID"]
        return data
    elif source == "kiwi":
        kiwi_data = pd.read_csv(options.get("kiwi_data_path", "../data/kiwi.csv"))
        kiwi_data["review_id"] = kiwi_data["ID"]
        return rename_kiwi_columns(kiwi_data)
    elif source == "mikkel":
        convert_mikkel_to_review(
            options.get("mikkel_data_path", "../data/TransferAlgorithm.csv")
        )
        data = pd.read_csv("../data/mikkel.csv")
        data["ID"] = data["review_id"]
        return data
    elif source == "mixed":
        # Get each source separately and mix with given weights
        all_data = []
        for name, weight in weights.items():
            if weight == 0:
                continue
            df = read_data(options, name, None)
            # drop players without data
            first_gw_col = None
            for col in df.columns:
                if "_Pts" in col:
                    first_gw_col = col
                    break
            # drop missing ones
            df = df[~df[first_gw_col].isnull()].copy()
            for col in df.columns:
                if "_Pts" in col:
                    df[col.split("_")[0] + "_weight"] = weight
            all_data.append(df)

        # Update EV by weight
        new_data = []
        # for d, w in zip(data, data_weights):
        for d in all_data:
            pts_columns = [i for i in d if "_Pts" in i]
            min_columns = [i for i in d if "_xMins" in i]
            weights_cols = [i.split("_")[0] + "_weight" for i in pts_columns]
            # d[pts_columns] = d[pts_columns].multiply(d[weights_cols], axis='index')
            d[pts_columns] = pd.DataFrame(
                d[pts_columns].values * d[weights_cols].values,
                columns=d[pts_columns].columns,
                index=d[pts_columns].index,
            )
            weights_cols = [i.split("_")[0] + "_weight" for i in min_columns]
            d[min_columns] = pd.DataFrame(
                d[min_columns].values * d[weights_cols].values,
                columns=d[min_columns].columns,
                index=d[min_columns].index,
            )
            new_data.append(d.copy())

        combined_data = pd.concat(new_data, ignore_index=True)
        combined_data = combined_data.copy()
        combined_data["real_id"] = combined_data["review_id"]
        combined_data.reset_index(drop=True, inplace=True)

        key_dict = {}
        for i in combined_data.columns.to_list():
            if "_weight" in i:  # weight column
                key_dict[i] = "sum"
            elif "_xMins" in i:
                key_dict[i] = "sum"
            elif "_Pts" in i:
                key_dict[i] = "sum"
            else:
                key_dict[i] = "first"

        # key_dict = {i: 'first' if ("_x" not in i and "_P" not in i) else 'median' for i in main_keys}
        grouped_data = combined_data.groupby("real_id").agg(key_dict)
        final_data = grouped_data[grouped_data["review_id"] != 0].copy()
        # adjust by weight sum for each player
        for c in final_data.columns:
            if "_Pts" in c or "_xMins" in c:
                gw = c.split("_")[0]
                final_data[c] = final_data[c] / final_data[gw + "_weight"]

        # Find missing players and add them

        r = requests.get("https://fantasy.premierleague.com/api/bootstrap-static/")
        players = r.json()["elements"]
        existing_ids = final_data["review_id"].tolist()
        element_type_dict = {1: "G", 2: "D", 3: "M", 4: "F"}
        teams = r.json()["teams"]
        team_code_dict = {i["code"]: i for i in teams}
        missing_players = []
        for p in players:
            if p["id"] in existing_ids:
                continue
            missing_players.append(
                {
                    "fpl_id": p["id"],
                    "review_id": p["id"],
                    "ID": p["id"],
                    "real_id": p["id"],
                    "team": "",
                    "Name": p["web_name"],
                    "Pos": element_type_dict[p["element_type"]],
                    "Value": p["now_cost"] / 10,
                    "Team": team_code_dict[p["team_code"]]["name"],
                    "Missing": 1,
                }
            )

        final_data = pd.concat([final_data, pd.DataFrame(missing_players)]).fillna(0)

        return final_data


# To remove accents in names
def fix_name_dialect(name):
    new_name = "".join([c for c in normalize("NFKD", name) if not combining(c)])
    return new_name.replace("Ø", "O").replace("ø", "o").replace("ã", "a")


def get_best_score(r):
    return max(r["wn_score"], r["cn_score"])


# To add FPL ID column to Mikkel's data and clean empty rows
def fix_mikkel(file_address):
    df = pd.read_csv(file_address, encoding="latin1")
    # Fix column names
    df.columns = df.columns.str.strip()
    remove_accents = fix_name_dialect
    r = requests.get("https://fantasy.premierleague.com/api/bootstrap-static/")
    players = r.json()["elements"]
    mikkel_team_dict = {
<<<<<<< HEAD
        "BHA": "BRI",
        "CRY": "CPL",
        "NFO": "NOT",
        "SOU": "SOT",
        "WHU": "WHM",
        "SHU": "SHE",
=======
      'BHA': 'BRI',
      'CRY': 'CPL',
      'NFO': 'NOT',
      # 'SOU': 'SOT',
      'WHU': 'WHM',
      'SHU': 'SHE'
>>>>>>> 1627b850
    }
    teams = r.json()["teams"]
    for t in teams:
        t["mikkel_short"] = mikkel_team_dict.get(t["short_name"], t["short_name"])

    df["BCV_clean"] = (
        df["BCV"]
        .astype(str)
        .str.replace("\((.*)\)", "-\\1", regex=True)
        .astype(str)
        .str.strip()
    )
    df["BCV_numeric"] = pd.to_numeric(df["BCV_clean"], errors="coerce")
    # drop -1 BCV
    df = df[df["BCV_numeric"] != -1].copy()
    df_cleaned = df[
        ~(
            (df["Player"] == "0")
            | (df["No."].isnull())
            | (df["BCV_numeric"].isnull())
            | (df["No."].isnull())
        )
    ].copy()
    df_cleaned["Clean_Name"] = df_cleaned["Player"].apply(remove_accents)
    df_cleaned.head()
    mikkel_team_fix = {"WHU": "WHM", "SHU": "SHE"}
    df_cleaned["Team"] = df_cleaned["Team"].replace(mikkel_team_fix)
    df_cleaned["Position"] = df_cleaned["Position"].replace({"GK": "G"})

    # Drop players without team name
    df_cleaned.dropna(subset=["Team"], inplace=True)

    element_type_dict = {1: "G", 2: "D", 3: "M", 4: "F"}
    team_code_dict = {i["code"]: i for i in teams}
    player_names = [
        {
            "id": e["id"],
            "web_name": e["web_name"],
            "combined": e["first_name"] + " " + e["second_name"],
            "team": team_code_dict[e["team_code"]]["mikkel_short"],
            "position": element_type_dict[e["element_type"]],
        }
        for e in players
    ]
    for target in player_names:
        target["wn"] = remove_accents(target["web_name"])
        target["cn"] = remove_accents(target["combined"])

    entries = []
    for player in df_cleaned.iloc:
        possible_matches = [
            i
            for i in player_names
            if i["team"] == player["Team"] and i["position"] == player["Position"]
        ]
        for target in possible_matches:
            p = player["Clean_Name"]
            target["wn_score"] = fuzz.token_set_ratio(p, target["wn"])
            target["cn_score"] = fuzz.token_set_ratio(p, target["cn"])

        best_match = max(possible_matches, key=get_best_score)
        entries.append(
            {
                "player_input": player["Player"],
                "team_input": player["Team"],
                "position_input": player["Position"],
                **best_match,
            }
        )
        # print(player['Player'], player['Team'], best_match)

    entries_df = pd.DataFrame(entries)
    entries_df["score"] = entries_df[["wn_score", "cn_score"]].max(axis=1)
    entries_df["name_team"] = (
        entries_df["player_input"] + " @ " + entries_df["team_input"]
    )
    entry_dict = entries_df.set_index("name_team")["id"].to_dict()
    fpl_name_dict = entries_df.set_index("id")["web_name"].to_dict()
    score_dict = entries_df.set_index("name_team")["score"].to_dict()
    df_cleaned["name_team"] = df_cleaned["Player"] + " @ " + df_cleaned["Team"]
    df_cleaned["FPL ID"] = df_cleaned["name_team"].map(entry_dict)
    df_cleaned["fpl_name"] = df_cleaned["FPL ID"].map(fpl_name_dict)
    df_cleaned["score"] = df_cleaned["name_team"].map(score_dict)

    # Check for duplicate IDs
    duplicate_rows = df_cleaned["FPL ID"].duplicated(keep=False)
    if len(df_cleaned[duplicate_rows]) > 0:
        print(
            "WARNING: There are players with duplicate IDs, lowest name match accuracy (score) will be dropped"
        )
        print(df_cleaned[duplicate_rows][["Player", "fpl_name", "score"]].head())
    df_cleaned.sort_values(by=["score"], ascending=[False], inplace=True)
    df_cleaned = df_cleaned[~df_cleaned["FPL ID"].duplicated(keep="first")].copy()
    df_cleaned.sort_index(inplace=True)

    print(len(df), len(df_cleaned))

    existing_ids = df_cleaned["FPL ID"].tolist()
    missing_players = []
    for p in players:
        if p["id"] in existing_ids:
            continue
        missing_players.append(
            {
                "Position": element_type_dict[p["element_type"]],
                "Player": p["web_name"],
                "Price": p["now_cost"] / 10,
                "FPL ID": p["id"],
                "Weighted minutes": 0,
                "Missing": 1,
            }
        )

    df_full = pd.concat([df_cleaned, pd.DataFrame(missing_players)]).fillna(0)

    # df_full.to_csv("debug.csv")

    return df_full


# To convert cleaned Mikkel data into Review format
def convert_mikkel_to_review(target):

    # Read and add ID column
    raw_data = fix_mikkel(target)

    static_url = "https://fantasy.premierleague.com/api/bootstrap-static/"
    r = requests.get(static_url).json()
    teams = r["teams"]

    new_names = {i: i.strip() for i in raw_data.columns}
    raw_data.rename(columns=new_names, inplace=True)

    raw_data["Price"] = pd.to_numeric(raw_data["Price"], errors="coerce")
    df_clean = raw_data[raw_data["Price"] < 20].copy()
    df_clean["Weighted minutes"].fillna("90", inplace=True)
    df_clean["review_id"] = df_clean["FPL ID"].astype(int)

    pos_fix = {"GK": "G"}
    df_clean["Pos"] = df_clean["Position"]
    df_clean["Pos"] = df_clean["Pos"].replace(pos_fix)

    df_clean.loc[df_clean["Pos"].isin(["G", "D"]), "Weighted minutes"] = "90"

    gws = []
    for i in df_clean.columns:
        try:
            int(i)
            df_clean[f"{i}_Pts"] = (
                df_clean[i].str.strip().replace({"-": 0}).astype(float)
            )
            df_clean[f"{i}_xMins"] = (
                df_clean["Weighted minutes"]
                .str.strip()
                .replace({"-": 0})
                .astype(float)
                .replace({np.nan: 0})
            )
            gws.append(i)
        except:
            continue
    df_clean["Name"] = df_clean["Player"]
    df_clean["Value"] = df_clean["Price"]

    df_final = df_clean[
        ["review_id", "Name", "Pos", "Value"]
        + [f"{gw}_{tag}" for gw in gws for tag in ["Pts", "xMins"]]
    ].copy()
    df_final.replace({"-": 0}, inplace=True)
    elements_data = r["elements"]
    player_ids = [i["id"] for i in elements_data]
    player_names = {i["id"]: i["web_name"] for i in elements_data}
    player_pos = {i["id"]: i["element_type"] for i in elements_data}
    player_price = {i["id"]: i["now_cost"] / 10 for i in elements_data}
    pos_no = {1: "G", 2: "D", 3: "M", 4: "F"}
    values = []
    existing_players = df_final["review_id"].to_list()
    for i in player_ids:
        if i not in existing_players:
            entry = {
                "review_id": i,
                "Name": player_names[i],
                "Pos": pos_no[player_pos[i]],
                "Value": player_price[i],
                **{f"{gw}_{tag}": 0 for gw in gws for tag in ["Pts", "xMins"]},
            }
            values.append(entry)

    team_data = teams
    team_dict = {i["code"]: i["name"] for i in team_data}
    player_teams = {i["id"]: team_dict[i["team_code"]] for i in elements_data}
    # Add missing players
    # df_final = pd.concat([df_final, pd.DataFrame(values, columns=df_final.columns)], ignore_index=True)
    df_final["Team"] = df_final["review_id"].map(player_teams)

    df_final["fpl_id"] = df_final["review_id"]

    df_final["Name"] = df_final["review_id"].replace(player_names)

    df_final.set_index("fpl_id", inplace=True)
    df_final.to_csv(f"../data/mikkel.csv")


def rename_kiwi_columns(review_data):
    # Rename column headers if the projections are from FPL Kiwi
    for col_name in review_data.columns:
        if " " in col_name:
            kiwi_category = col_name.split(" ")[0]
            if kiwi_category == "xMin":
                kiwi_category = "xMins"
            elif kiwi_category == "xPts":
                kiwi_category = "Pts"
            kiwi_week = col_name.split(" ")[1]
            review_data.rename(
                columns={col_name: f"{kiwi_week}_{kiwi_category}"}, inplace=True
            )
    return review_data


def get_kiwi_review_avg(gw, review_data, kiwi_data):
    joined = kiwi_data.set_index("ID", drop=False).join(
        review_data.set_index("ID", drop=False),
        how="inner",
        lsuffix="_kiw",
        rsuffix="_rev",
    )
    fplrev_gws = range(gw, min(39, gw + 5))
    for gw in fplrev_gws:
        # if gw data is present in kiwi data take avg else take fplreview data
        if f"xPts {gw}" in kiwi_data.columns.to_list():
            joined[f"{gw} avg pts"] = (joined[f"xPts {gw}"] + joined[f"{gw}_Pts"]) / 2
            joined[f"{gw} avg mins"] = (
                joined[f"xMin {gw}"] + joined[f"{gw}_xMins"]
            ) / 2
        else:
            joined[f"{gw} avg pts"] = joined[f"{gw}_Pts"]
            joined[f"{gw} avg mins"] = joined[f"{gw}_xMins"]
    cols = ["Pos_rev", "ID_rev", "Name_rev", "BV", "SV", "Team_rev"] + sorted(
        (
            [f"{gw} avg pts" for gw in fplrev_gws]
            + [f"{gw} avg mins" for gw in fplrev_gws]
        ),
        key=lambda desc: (int(desc.split(" ")[0]), desc.split(" ")[-1]),
    )

    new_df = joined[cols]
    new_df.columns = review_data.columns
    return new_df


# convert_mikkel_to_review("../data/TransferAlgorithm.csv")<|MERGE_RESOLUTION|>--- conflicted
+++ resolved
@@ -146,21 +146,12 @@
     r = requests.get("https://fantasy.premierleague.com/api/bootstrap-static/")
     players = r.json()["elements"]
     mikkel_team_dict = {
-<<<<<<< HEAD
         "BHA": "BRI",
         "CRY": "CPL",
         "NFO": "NOT",
-        "SOU": "SOT",
+        # 'SOU': 'SOT',
         "WHU": "WHM",
         "SHU": "SHE",
-=======
-      'BHA': 'BRI',
-      'CRY': 'CPL',
-      'NFO': 'NOT',
-      # 'SOU': 'SOT',
-      'WHU': 'WHM',
-      'SHU': 'SHE'
->>>>>>> 1627b850
     }
     teams = r.json()["teams"]
     for t in teams:
